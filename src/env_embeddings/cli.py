"""CLI interface for env-embeddings."""

import json
from pathlib import Path
from typing import List, Optional

import numpy as np
import typer
from typing_extensions import Annotated

from env_embeddings.earth_engine import initialize_ee, get_embedding
from env_embeddings.sample_processor import load_sample_data, process_samples_batch

<<<<<<< HEAD
app = typer.Typer(help="env-embeddings: Simple experiment to compare ENVO similarity to google embedding cosine similarity ")

from .embeddings import (  # type: ignore[import-not-found]
    compute_embedding,
    compute_embeddings_batch,
    cosine_similarity,
    get_similarity_matrix,
    find_most_similar,
)
=======
# from .embeddings import (
#     compute_embedding,
#     compute_embeddings_batch,
#     cosine_similarity,
#     get_similarity_matrix,
#     find_most_similar,
# )
>>>>>>> 76fd5dfd

app = typer.Typer(help="env-embeddings: Simple experiment to compare ENVO similarity to google embedding cosine similarity")


# TODO: Uncomment these commands when embeddings module is implemented
# @app.command()
# def embed(...):
#     """Compute embedding for a single text."""
#     pass

# @app.command()
# def batch_embed(...):
#     """Compute embeddings for multiple texts from a file."""
#     pass

# @app.command()
# def similarity(...):
#     """Compute cosine similarity between two texts."""
#     pass

# @app.command()
# def similarity_matrix(...):
#     """Compute pairwise similarity matrix for texts."""
#     pass

# @app.command()
# def search(...):
#     """Find most similar texts in a corpus."""
#     pass


@app.command()
def init_ee(
    project: Annotated[Optional[str], typer.Option(help="Google Cloud project ID (optional)")] = None
):
    """Initialize Google Earth Engine authentication."""
    try:
        initialize_ee(project=project)
        if project:
            typer.echo(f"Google Earth Engine initialized successfully with project: {project}")
        else:
            typer.echo("Google Earth Engine initialized successfully with default credentials")
    except Exception as e:
        typer.echo(f"Error initializing Earth Engine: {e}", err=True)
        raise typer.Exit(1)


@app.command()
def embedding(
    lat: Annotated[float, typer.Option(help="Latitude coordinate")],
    lon: Annotated[float, typer.Option(help="Longitude coordinate")], 
    year: Annotated[int, typer.Option(help="Year for the embedding")] = 2024,
    project: Annotated[Optional[str], typer.Option(help="Google Cloud project ID (optional)")] = None,
):
    """Get Google Earth Engine embedding for given coordinates and year."""
    try:
        vec = get_embedding(lat, lon, year, project)
        typer.echo(f"Embedding vector for ({lat}, {lon}) in {year}:")
        typer.echo(f"Length: {len(vec)}")
        typer.echo(f"Vector: {vec}")
    except Exception as e:
        typer.echo(f"Error getting embedding: {e}", err=True)
        raise typer.Exit(1)


@app.command()
def process_samples(
    tsv_file: Annotated[Path, typer.Argument(help="Path to TSV file with sample data")],
    output: Annotated[Path, typer.Option(help="Output file for results")] = Path("data/samples_with_embeddings.tsv"),
    max_samples: Annotated[int, typer.Option(help="Maximum number of samples to process (for testing)")] = None,
    project: Annotated[str, typer.Option(help="Google Cloud project ID")] = "env-embeddings-2025",
):
    """Process sample data to get Earth Engine embeddings for each sample."""
    # If tsv_file is just a filename, look in data/ directory
    if not tsv_file.exists() and not tsv_file.is_absolute():
        data_path = Path("data") / tsv_file
        if data_path.exists():
            tsv_file = data_path
    
    if not tsv_file.exists():
        typer.echo(f"Error: {tsv_file} not found", err=True)
        raise typer.Exit(1)
    
    try:
        # Load and parse sample data
        typer.echo(f"Loading sample data from {tsv_file}...")
        samples = load_sample_data(tsv_file, max_samples)
        
        if len(samples) == 0:
            typer.echo("No valid samples found with coordinates and dates", err=True)
            raise typer.Exit(1)
            
        # Process samples to get embeddings
        typer.echo(f"Processing {len(samples)} samples...")
        results = process_samples_batch(samples, project, output)
        
        typer.echo(f"Successfully processed {len(results)} samples")
        typer.echo(f"Results saved to {output}")
        
    except Exception as e:
        typer.echo(f"Error processing samples: {e}", err=True)
        raise typer.Exit(1)


@app.command()
def add_embeddings(
    tsv_file: Annotated[Path, typer.Argument(help="Path to TSV file to add embeddings to")],
    output: Annotated[Path, typer.Option(help="Output file with embeddings added")] = None,
    max_rows: Annotated[int, typer.Option(help="Maximum number of rows to process (for testing)")] = None,
    project: Annotated[str, typer.Option(help="Google Cloud project ID")] = "env-embeddings-2025",
    fallback_year: Annotated[int, typer.Option(help="Year to use when original year has no data")] = 2020,
    skip_existing: Annotated[bool, typer.Option(help="Skip rows that already have embeddings")] = True,
):
    """Add Google Earth Engine embeddings to existing TSV file."""
    # If tsv_file is just a filename, look in data/ directory
    if not tsv_file.exists() and not tsv_file.is_absolute():
        data_path = Path("data") / tsv_file
        if data_path.exists():
            tsv_file = data_path
    
    if not tsv_file.exists():
        typer.echo(f"Error: {tsv_file} not found", err=True)
        raise typer.Exit(1)
    
    if output is None:
        # Default output to data/ directory
        output = Path("data") / f"{tsv_file.stem}_with_embeddings{tsv_file.suffix}"
    
    try:
        from env_embeddings.sample_processor import add_embeddings_to_tsv
        
        typer.echo(f"Adding Earth Engine embeddings to {tsv_file}...")
        typer.echo(f"Output will be saved to: {output}")
        
        success_count = add_embeddings_to_tsv(
            tsv_file=tsv_file,
            output_file=output,
            max_rows=max_rows,
            project=project,
            fallback_year=fallback_year,
            skip_existing=skip_existing
        )
        
        typer.echo(f"Successfully added embeddings to {success_count} rows")
        typer.echo(f"Results saved to {output}")
        
    except Exception as e:
        typer.echo(f"Error adding embeddings: {e}", err=True)
        raise typer.Exit(1)

def main():
    """Main entry point for the CLI."""
    app()


if __name__ == "__main__":
    main()<|MERGE_RESOLUTION|>--- conflicted
+++ resolved
@@ -11,17 +11,6 @@
 from env_embeddings.earth_engine import initialize_ee, get_embedding
 from env_embeddings.sample_processor import load_sample_data, process_samples_batch
 
-<<<<<<< HEAD
-app = typer.Typer(help="env-embeddings: Simple experiment to compare ENVO similarity to google embedding cosine similarity ")
-
-from .embeddings import (  # type: ignore[import-not-found]
-    compute_embedding,
-    compute_embeddings_batch,
-    cosine_similarity,
-    get_similarity_matrix,
-    find_most_similar,
-)
-=======
 # from .embeddings import (
 #     compute_embedding,
 #     compute_embeddings_batch,
@@ -29,7 +18,6 @@
 #     get_similarity_matrix,
 #     find_most_similar,
 # )
->>>>>>> 76fd5dfd
 
 app = typer.Typer(help="env-embeddings: Simple experiment to compare ENVO similarity to google embedding cosine similarity")
 
