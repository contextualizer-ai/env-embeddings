"""CLI interface for env-embeddings."""

import json
from pathlib import Path
from typing import List, Optional

import numpy as np
import typer
from typing_extensions import Annotated

<<<<<<< HEAD
from env_embeddings.earth_engine import initialize_ee, get_embedding

app = typer.Typer(help="env-embeddings: Simple experiment to compare ENVO similarity to google embedding cosine similarity ")
=======
from .embeddings import (
    compute_embedding,
    compute_embeddings_batch,
    cosine_similarity,
    get_similarity_matrix,
    find_most_similar,
)

app = typer.Typer(help="env-embeddings: Simple experiment to compare ENVO similarity to google embedding cosine similarity")


@app.command()
def embed(
    text: Annotated[str, typer.Argument(help="Text to embed")],
    model: Annotated[str, typer.Option(help="Model name")] = "sentence-transformers/all-mpnet-base-v2",
    output: Annotated[Optional[Path], typer.Option(help="Output file for embedding")] = None,
):
    """Compute embedding for a single text."""
    embedding = compute_embedding(text, model)

    if output:
        np.save(output, embedding)
        typer.echo(f"Embedding saved to {output}")
    else:
        typer.echo(f"Embedding shape: {embedding.shape}")
        typer.echo(f"First 5 values: {embedding[:5].tolist()}")


@app.command()
def batch_embed(
    input_file: Annotated[Path, typer.Argument(help="File containing texts (one per line)")],
    output: Annotated[Path, typer.Option(help="Output file for embeddings")] = Path("embeddings.npy"),
    model: Annotated[str, typer.Option(help="Model name")] = "sentence-transformers/all-mpnet-base-v2",
):
    """Compute embeddings for multiple texts from a file."""
    if not input_file.exists():
        typer.echo(f"Error: {input_file} not found", err=True)
        raise typer.Exit(1)

    texts = input_file.read_text().strip().split("\n")
    texts = [t.strip() for t in texts if t.strip()]

    typer.echo(f"Computing embeddings for {len(texts)} texts...")
    embeddings = compute_embeddings_batch(texts, model)

    np.save(output, embeddings)
    typer.echo(f"Embeddings saved to {output} with shape {embeddings.shape}")
>>>>>>> ac3629ab


@app.command()
def similarity(
    text1: Annotated[str, typer.Argument(help="First text")],
    text2: Annotated[str, typer.Argument(help="Second text")],
    model: Annotated[str, typer.Option(help="Model name")] = "sentence-transformers/all-mpnet-base-v2",
):
    """Compute cosine similarity between two texts."""
    embedding1 = compute_embedding(text1, model)
    embedding2 = compute_embedding(text2, model)

    sim = cosine_similarity(embedding1, embedding2)
    typer.echo(f"Cosine similarity: {sim:.4f}")


@app.command()
def similarity_matrix(
    input_file: Annotated[Path, typer.Argument(help="File containing texts (one per line)")],
    output: Annotated[Optional[Path], typer.Option(help="Output file for similarity matrix")] = None,
    model: Annotated[str, typer.Option(help="Model name")] = "sentence-transformers/all-mpnet-base-v2",
):
    """Compute pairwise similarity matrix for texts."""
    if not input_file.exists():
        typer.echo(f"Error: {input_file} not found", err=True)
        raise typer.Exit(1)

    texts = input_file.read_text().strip().split("\n")
    texts = [t.strip() for t in texts if t.strip()]

    typer.echo(f"Computing embeddings for {len(texts)} texts...")
    embeddings = compute_embeddings_batch(texts, model)

    typer.echo("Computing similarity matrix...")
    sim_matrix = get_similarity_matrix(embeddings)

    if output:
        if output.suffix == ".json":
            # Save as JSON with labels
            result = {
                "texts": texts,
                "matrix": sim_matrix.tolist()
            }
            output.write_text(json.dumps(result, indent=2))
        else:
            np.save(output, sim_matrix)
        typer.echo(f"Similarity matrix saved to {output}")
    else:
        # Display matrix
        typer.echo("\nSimilarity Matrix:")
        typer.echo("-" * 50)
        for i, text1 in enumerate(texts):
            for j, text2 in enumerate(texts):
                if i < j:  # Only show upper triangle
                    typer.echo(f"{text1[:30]:30s} <-> {text2[:30]:30s}: {sim_matrix[i,j]:.4f}")


@app.command()
def search(
    query: Annotated[str, typer.Argument(help="Query text")],
    corpus_file: Annotated[Path, typer.Argument(help="File containing corpus texts")],
    top_k: Annotated[int, typer.Option(help="Number of results")] = 5,
    model: Annotated[str, typer.Option(help="Model name")] = "sentence-transformers/all-mpnet-base-v2",
):
    """Find most similar texts in a corpus."""
    if not corpus_file.exists():
        typer.echo(f"Error: {corpus_file} not found", err=True)
        raise typer.Exit(1)

    corpus = corpus_file.read_text().strip().split("\n")
    corpus = [t.strip() for t in corpus if t.strip()]

    typer.echo(f"Searching {len(corpus)} texts for: '{query}'")
    results = find_most_similar(query, corpus, model, top_k)

    typer.echo(f"\nTop {min(top_k, len(results))} results:")
    typer.echo("-" * 50)
    for i, (text, score) in enumerate(results, 1):
        typer.echo(f"{i}. [{score:.4f}] {text}")



@app.command()
def init_ee(
    project: Annotated[str, typer.Option(help="Google Cloud project ID (optional)")] = None
):
    """Initialize Google Earth Engine authentication."""
    try:
        initialize_ee(project=project)
        if project:
            typer.echo(f"Google Earth Engine initialized successfully with project: {project}")
        else:
            typer.echo("Google Earth Engine initialized successfully with default credentials")
    except Exception as e:
        typer.echo(f"Error initializing Earth Engine: {e}", err=True)
        raise typer.Exit(1)


@app.command()
def embedding(
    lat: Annotated[float, typer.Option(help="Latitude coordinate")],
    lon: Annotated[float, typer.Option(help="Longitude coordinate")], 
    year: Annotated[int, typer.Option(help="Year for the embedding")] = 2024,
    project: Annotated[str, typer.Option(help="Google Cloud project ID (optional)")] = None,
):
    """Get Google Earth Engine embedding for given coordinates and year."""
    try:
        vec = get_embedding(lat, lon, year, project)
        typer.echo(f"Embedding vector for ({lat}, {lon}) in {year}:")
        typer.echo(f"Length: {len(vec)}")
        typer.echo(f"Vector: {vec}")
    except Exception as e:
        typer.echo(f"Error getting embedding: {e}", err=True)
        raise typer.Exit(1)

def main():
    """Main entry point for the CLI."""
    app()


if __name__ == "__main__":
    main()<|MERGE_RESOLUTION|>--- conflicted
+++ resolved
@@ -8,11 +8,10 @@
 import typer
 from typing_extensions import Annotated
 
-<<<<<<< HEAD
 from env_embeddings.earth_engine import initialize_ee, get_embedding
 
 app = typer.Typer(help="env-embeddings: Simple experiment to compare ENVO similarity to google embedding cosine similarity ")
-=======
+
 from .embeddings import (
     compute_embedding,
     compute_embeddings_batch,
@@ -60,7 +59,6 @@
 
     np.save(output, embeddings)
     typer.echo(f"Embeddings saved to {output} with shape {embeddings.shape}")
->>>>>>> ac3629ab
 
 
 @app.command()
