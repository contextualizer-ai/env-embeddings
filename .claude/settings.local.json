{
  "permissions": {
    "allow": [
      "Bash(git remote add:*)",
      "Bash(uv add:*)",
<<<<<<< HEAD
      "Bash(just test:*)",
      "Bash(uv run pytest:*)",
      "Bash(uv run env-embeddings:*)"
=======
      "Bash(uv run pytest:*)"
>>>>>>> ac3629ab
    ],
    "deny": [],
    "ask": [],
    "defaultMode": "acceptEdits"
  }
}<|MERGE_RESOLUTION|>--- conflicted
+++ resolved
@@ -3,13 +3,10 @@
     "allow": [
       "Bash(git remote add:*)",
       "Bash(uv add:*)",
-<<<<<<< HEAD
       "Bash(just test:*)",
       "Bash(uv run pytest:*)",
       "Bash(uv run env-embeddings:*)"
-=======
       "Bash(uv run pytest:*)"
->>>>>>> ac3629ab
     ],
     "deny": [],
     "ask": [],
