[build-system]
requires = ["hatchling", "uv-dynamic-versioning"]
build-backend = "hatchling.build"

[project]
name = "env_embeddings"
description = "Simple experiment to compare ENVO similarity to google embedding cosine similarity "
authors = [
  {name = "Justin Reese", email = "justinreese@lbl.gov"},
]
license = "BSD-3-Clause"
license-files = ["LICENSE"]
readme = "README.md"
requires-python = ">=3.10,<4.0"
dynamic = ["version"]

dependencies = [
  "typer >= 0.9.0",
  "linkml-runtime >=1.9.4",
<<<<<<< HEAD
  "earthengine-api>=1.6.8",
=======
  "ee>=0.2",
  "numpy>=2.2.6",
  "sentence-transformers>=5.1.0",
>>>>>>> ac3629ab
]

[dependency-groups]
dev = [
    "linkml>=1.9.3",
    "mypy>=1.17.1",
    "ruff>=0.4.8",
    "mkdocs-material>=8.2.8",
    "mkdocs-mermaid2-plugin>=1.1.1",
    "jupyter>=1.0.0",
    "mknotebooks>= 0.8.0",
]

[project.scripts]
env-embeddings = "env_embeddings.cli:main"


# See https://hatch.pypa.io/latest/config/build/#file-selection for how to
# explicitly include files other than default into the build distributions.

[tool.hatch.version]
source = "uv-dynamic-versioning"

# Ref.: https://github.com/ninoseki/uv-dynamic-versioning/
[tool.uv-dynamic-versioning]
vcs = "git"
style = "pep440"
fallback-version = "0.0.0"

# Ref.: https://docs.pytest.org/en/stable/reference/reference.html#configuration-options
[tool.pytest.ini_options]
testpaths = ["tests"]

# Ref.: https://github.com/codespell-project/codespell
[tool.codespell]
skip = [
  "LICENSE",
  "pyproject.toml",
  "uv.lock",
  "project/*",
  "src/env_embeddings/datamodel/env_embeddings_pydantic.py",
  "src/env_embeddings/datamodel/env_embeddings.py",
]

# Reminder: words have to be lowercased for the ignore-words-list
ignore-words-list = "linke"
quiet-level = 3

# Ref.: https://github.com/crate-ci/typos (spell checker)
[tool.typos.default.extend-words]
linke = "linke"
[tool.typos.files]
extend-exclude = [
  "LICENSE",
  "uv.lock",
  "pyproject.toml",
  "project/*",
  "src/env_embeddings/datamodel/env_embeddings_pydantic.py",
  "src/env_embeddings/datamodel/env_embeddings.py",
]<|MERGE_RESOLUTION|>--- conflicted
+++ resolved
@@ -17,13 +17,10 @@
 dependencies = [
   "typer >= 0.9.0",
   "linkml-runtime >=1.9.4",
-<<<<<<< HEAD
   "earthengine-api>=1.6.8",
-=======
   "ee>=0.2",
   "numpy>=2.2.6",
   "sentence-transformers>=5.1.0",
->>>>>>> ac3629ab
 ]
 
 [dependency-groups]
